#!/usr/bin/env bash

unamestr=`uname`

if [[ "$unamestr" == 'Darwin' ]]; then

    set -x

    cd /Users/ehvatum/zplrepo/ris_widget && \
    rm -fv sip_ris_*.cpp sipAPI_ris_widget.h _ris_widget.so ris_widget.sbf && \
    sip -e -c . -b ris_widget.sbf -I /Library/Frameworks/Python.framework/Versions/3.4/share/sip/PyQt5 -x VendorID -t WS_MACX -t Qt_5_3_1 -g ris_widget.sip && \
    clang++ -v -O2 -fPIC -isysroot /Applications/Xcode.app/Contents/Developer/Platforms/MacOSX.platform/Developer/SDKs/MacOSX10.9.sdk -std=c++11 -stdlib=libc++ -mmacosx-version-min=10.7 -Wall -W -DQT_NO_DEBUG -DQT_OPENGL_LIB -DQT_WIDGETS_LIB -DQT_GUI_LIB -DQT_CORE_LIB -I/usr/local/Cellar/qt5/5.3.1/mkspecs/macx-clang -I. -I/Library/Frameworks/Python.framework/Versions/3.4/include/python3.4m -I/usr/local/include -I/Library/Frameworks/Python.framework/Versions/3.4/lib/python3.4/site-packages/numpy/core/include/numpy -I/usr/local/qt5/5.3/clang_64/lib/QtOpenGL.framework/Versions/5/Headers -I/usr/local/qt5/5.3/clang_64/lib/QtWidgets.framework/Versions/5/Headers -I/usr/local/qt5/5.3/clang_64/lib/QtGui.framework/Versions/5/Headers -I/usr/local/qt5/5.3/clang_64/lib/QtCore.framework/Versions/5/Headers -I. -I/Applications/Xcode.app/Contents/Developer/Platforms/MacOSX.platform/Developer/SDKs/MacOSX10.9.sdk/System/Library/Frameworks/OpenGL.framework/Versions/A/Headers -I/Applications/Xcode.app/Contents/Developer/Platforms/MacOSX.platform/Developer/SDKs/MacOSX10.9.sdk/System/Library/Frameworks/AGL.framework/Headers -I. -F/usr/local/qt5/5.3/clang_64/lib -std=c++0x -shared -framework QtCore -framework QtGui -framework QtWidgets -framework OpenCL -framework OpenGL -framework CoreFoundation -lpthread -lfreeimageplus -L/usr/local/lib *.cpp cpp/Release/libRisWidget.a -o _ris_widget.so -lpython3.4m -L/Library/Frameworks/Python.framework/Versions/3.4/lib/python3.4/config-3.4m

else

    set -x

    cd /home/ehvatum/zplrepo/ris_widget && \
    rm -fv sip_ris_*.cpp sipAPI_ris_widget.h _ris_widget.so ris_widget.sbf && \
<<<<<<< HEAD
    sip -e -c . -b ris_widget.sbf -I /usr/share/sip/PyQt5 -t WS_X11 -t Qt_5_3_1 -g ris_widget.sip && \
    g++ -O2 -fno-omit-frame-pointer -fPIC -std=c++0x -march=native -Wall -W -D_REENTRANT -DQT_WIDGETS_LIB -DQT_GUI_LIB -DQT_CORE_LIB -I/usr/lib64/qt5/mkspecs/linux-g++ -I. -I/usr/include/qt5 -I/usr/include/qt5/QtWidgets -I/usr/include/qt5/QtGui -I/usr/include/qt5/QtCore -I/usr/include/qt5/QtOpenGL -I/usr/include/python3.4 -I/usr/lib64/python3.4/site-packages/numpy/core/include -I/usr/local/glm -Wl,-O2 -std=c++0x -shared -lQt5Widgets -lQt5Gui -lQt5Core -lQt5OpenGL -lGL -lOpenCL -lpthread *.cpp cpp/*.o -o _ris_widget.so
=======
    sip -c . -b ris_widget.sbf -I /usr/share/sip/PyQt5 -t WS_X11 -t Qt_5_3_1 -g ris_widget.sip && \
    g++ -O2 -fno-omit-frame-pointer -fPIC -std=c++0x -march=native -Wall -W -D_REENTRANT -DQT_WIDGETS_LIB -DQT_GUI_LIB -DQT_CORE_LIB -I/usr/lib64/qt5/mkspecs/linux-g++ -I. -I/usr/include/qt5 -I/usr/include/qt5/QtWidgets -I/usr/include/qt5/QtGui -I/usr/include/qt5/QtCore -I/usr/include/qt5/QtOpenGL -I/usr/include/python3.4 -I/usr/lib64/python3.4/site-packages/numpy/core/include -I/usr/local/glm -Wl,-O2 -std=c++0x -shared -lQt5Widgets -lQt5Gui -lQt5Core -lQt5OpenGL -lGL -lOpenCL -lpthread -lfreeimageplus *.cpp cpp/*.o -o _ris_widget.so
>>>>>>> 78942ff1

fi<|MERGE_RESOLUTION|>--- conflicted
+++ resolved
@@ -17,12 +17,7 @@
 
     cd /home/ehvatum/zplrepo/ris_widget && \
     rm -fv sip_ris_*.cpp sipAPI_ris_widget.h _ris_widget.so ris_widget.sbf && \
-<<<<<<< HEAD
     sip -e -c . -b ris_widget.sbf -I /usr/share/sip/PyQt5 -t WS_X11 -t Qt_5_3_1 -g ris_widget.sip && \
-    g++ -O2 -fno-omit-frame-pointer -fPIC -std=c++0x -march=native -Wall -W -D_REENTRANT -DQT_WIDGETS_LIB -DQT_GUI_LIB -DQT_CORE_LIB -I/usr/lib64/qt5/mkspecs/linux-g++ -I. -I/usr/include/qt5 -I/usr/include/qt5/QtWidgets -I/usr/include/qt5/QtGui -I/usr/include/qt5/QtCore -I/usr/include/qt5/QtOpenGL -I/usr/include/python3.4 -I/usr/lib64/python3.4/site-packages/numpy/core/include -I/usr/local/glm -Wl,-O2 -std=c++0x -shared -lQt5Widgets -lQt5Gui -lQt5Core -lQt5OpenGL -lGL -lOpenCL -lpthread *.cpp cpp/*.o -o _ris_widget.so
-=======
-    sip -c . -b ris_widget.sbf -I /usr/share/sip/PyQt5 -t WS_X11 -t Qt_5_3_1 -g ris_widget.sip && \
     g++ -O2 -fno-omit-frame-pointer -fPIC -std=c++0x -march=native -Wall -W -D_REENTRANT -DQT_WIDGETS_LIB -DQT_GUI_LIB -DQT_CORE_LIB -I/usr/lib64/qt5/mkspecs/linux-g++ -I. -I/usr/include/qt5 -I/usr/include/qt5/QtWidgets -I/usr/include/qt5/QtGui -I/usr/include/qt5/QtCore -I/usr/include/qt5/QtOpenGL -I/usr/include/python3.4 -I/usr/lib64/python3.4/site-packages/numpy/core/include -I/usr/local/glm -Wl,-O2 -std=c++0x -shared -lQt5Widgets -lQt5Gui -lQt5Core -lQt5OpenGL -lGL -lOpenCL -lpthread -lfreeimageplus *.cpp cpp/*.o -o _ris_widget.so
->>>>>>> 78942ff1
 
 fi